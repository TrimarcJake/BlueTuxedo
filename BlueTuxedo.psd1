--- conflicted
+++ resolved
@@ -12,10 +12,7 @@
     PrivateData          = @{
         PSData = @{
             ExternalModuleDependencies = @('ActiveDirectory', 'DhcpServer', 'DnsServer', 'DnsClient', 'Microsoft.PowerShell.Security', 'Microsoft.PowerShell.Utility', 'Microsoft.PowerShell.LocalAccounts', 'Microsoft.PowerShell.Management')
-<<<<<<< HEAD
-=======
             ProjectUri                 = 'https://github.com/TrimarcJake/BlueTuxedo'
->>>>>>> 8b41f003
             Tags                       = @('Windows', 'BlueTuxedo', 'DNS', 'AD', 'ActiveDirectory', 'DomainNameSystem', 'ADIDNS')
         }
     }
